--- conflicted
+++ resolved
@@ -14,19 +14,7 @@
  - [Latest Go](https://go.dev/doc/install)
  - [git](https://git-scm.com/install/linux)
 
-## Configuration
- 
 
 ## How to start
 
-<<<<<<< HEAD
- See [the workflow documentation](./workflow.md) on how to get the application running and [the config documentation](./config.md) on how to configure it.
-
-=======
-- Step 1: Prepare a configuration file. E.g. copy the example-contraviderd.toml and adjust to your needs:
-  - `cp docs/example-contraviderd.toml contraviderd.toml`
-  - See [the our config documentation](./config.md) on how to configure your toml file
-- Step 2: Build the contravider executable:
-  - `go build ./cmd/contraviderd/`
->>>>>>> e3b5084b
-
+ See [the workflow documentation](./workflow.md) on how to get the application running and [the config documentation](./config.md) on how to configure it.