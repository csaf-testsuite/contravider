// This file is Free Software under the Apache-2.0 License
// without warranty, see README.md and LICENSE for details.
//
// SPDX-License-Identifier: Apache-2.0
//
// SPDX-FileCopyrightText: 2025 German Federal Office for Information Security (BSI) <https://www.bsi.bund.de>
// Software-Engineering:
// * 2025 Intevation GmbH <https://intevation.de>
// * 2025 Fraunhofer Institute for Applied an Integrated Security (AISEC) <https://aisec.fraunhofer.de>

// Package web contains the web controller logic.
package web

import (
	"errors"
	"html/template"
	"log/slog"
	"maps"
	"net/http"
<<<<<<< HEAD
=======
	"path/filepath"
	"slices"
	"strings"
>>>>>>> 7d9b48bb

	"github.com/csaf-testsuite/contravider/pkg/config"
	"github.com/csaf-testsuite/contravider/pkg/providers"
)

// Controller binds the endpoints to the internal logic.
type Controller struct {
	cfg *config.Config
	sys *providers.System
}

// NewController returns a new Controller.
func NewController(
	cfg *config.Config,
	sys *providers.System,
) (*Controller, error) {
	return &Controller{
		cfg: cfg,
		sys: sys,
	}, nil
}

<<<<<<< HEAD
// validate checks the supplied credentials based on the route.
func (c *Controller) validate(route string, user, pass string) bool {
	switch route {
	case "/.well-known/csaf/amber/":
		return user == c.cfg.Web.UsernameAmber && pass == c.cfg.Web.PasswordAmber
	case "/.well-known/csaf/red/":
		return user == c.cfg.Web.UsernameRed && pass == c.cfg.Web.PasswordRed
	default:
		return false
	}
=======
// indexTmplText is a HTML template listing the available profiles.
const indexTmplText = `<!DOCTYPE html>
<html lang="en">
  <head>
    <title>Contravider</title>
  </head>
  <body>
    <h1>Contravider</h1>
    <p>
      <h2>Available profiles:</h2>
      <ul>
      {{ range .Profiles }}
      <li><a href="{{ . }}">{{ . }}</a></li>
      {{ end }}
      </ul>
    </p>
  </body>
</html>
`

var indexTmpl = template.Must(template.New("index").Parse(indexTmplText))

// profiles serves profiles.
func (c *Controller) profiles(rw http.ResponseWriter, req *http.Request) {
	path := strings.TrimLeft(req.URL.Path, "/")
	parts := strings.Split(path, "/")
	if len(parts) == 0 || parts[0] == "" {
		// List available profiles.
		profiles := slices.Collect(maps.Keys(c.cfg.Providers.Profiles))
		slices.Sort(profiles)
		if err := indexTmpl.Execute(rw, struct {
			Profiles []string
		}{
			Profiles: profiles,
		}); err != nil {
			slog.Error("cannot write index template", "error", err)
		}
		return
	}
	// Don't leak the directories file.
	if parts[len(parts)-1] == ".directories.json" {
		http.Error(rw, "Unauthorized", http.StatusUnauthorized)
		return
	}
	// Request the profile to get instantiated.
	profile := parts[0]
	switch err := c.sys.Serve(profile); {
	case errors.Is(err, providers.ErrProfileNotFound):
		http.NotFound(rw, req)
		return
	case err != nil:
		http.Error(rw,
			"internal server error: "+err.Error(),
			http.StatusInternalServerError)
		return
	}
	// Check for directories.
	dirFile := filepath.Join(c.cfg.Web.Root, profile, ".directories.json")
	dir, err := providers.LoadDirectory(dirFile)
	if err != nil {
		slog.Error("cannot load directory", "profile", profile, "error", err)
		http.Error(rw,
			"internal server error: "+err.Error(),
			http.StatusInternalServerError)
		return
	}
	// Check if an authentication is needed.
	if protection := dir.FindProtection(parts[1:]); protection != nil {
		user, password, ok := req.BasicAuth()
		if !ok || !protection.Validate(user, password) {
			rw.Header().Set("WWW-Authenticate", `Basic realm="restricted"`)
			http.Error(rw, "Unauthorized", http.StatusUnauthorized)
			return
		}
	}
	http.FileServer(http.Dir(c.cfg.Web.Root)).ServeHTTP(rw, req)
>>>>>>> 7d9b48bb
}

// Bind returns an http.Handler to be used in a web server.
func (c *Controller) Bind() http.Handler {
	router := http.NewServeMux()
<<<<<<< HEAD
	mw := middleware.NewMiddleware(c.cfg)

	for _, route := range []struct {
		pattern string
		handler http.Handler
	}{
		// public files
		{"/.well-known/csaf/provider-metadata.json",
			mw.ServeFile(c.cfg.Providers.Result),
		},
		{"/.well-known/csaf/service.json",
			mw.ServeFile(c.cfg.Providers.Result),
		},
		{"/.well-known/security.txt",
			mw.ServeFile(c.cfg.Providers.Result),
		},
		// public folders
		{
			"/.well-known/csaf/white/",
			http.FileServer(http.Dir(c.cfg.Providers.Result)),
		},
		{
			"/.well-known/csaf/green/",
			http.FileServer(http.Dir(c.cfg.Providers.Result)),
		},
		// protected folders using basic auth (middleware)
		{
			"/.well-known/csaf/amber/",
			mw.BasicAuth(
				http.FileServer(http.Dir(c.cfg.Providers.Result)),
				func(user, pass string) bool {
					return c.validate("/.well-known/csaf/amber/", user, pass)
				},
				"amber-realm",
			),
		},
		{
			"/.well-known/csaf/red/",
			mw.BasicAuth(
				http.FileServer(http.Dir(c.cfg.Providers.Result)),
				func(user, pass string) bool {
					return c.validate("/.well-known/csaf/red/", user, pass)
				},
				"red-realm",
			),
		},
	} {
		router.Handle(route.pattern, route.handler)
	}

=======
	router.HandleFunc("/", c.profiles)
>>>>>>> 7d9b48bb
	return router
}<|MERGE_RESOLUTION|>--- conflicted
+++ resolved
@@ -17,14 +17,12 @@
 	"log/slog"
 	"maps"
 	"net/http"
-<<<<<<< HEAD
-=======
 	"path/filepath"
 	"slices"
 	"strings"
->>>>>>> 7d9b48bb
 
 	"github.com/csaf-testsuite/contravider/pkg/config"
+	"github.com/csaf-testsuite/contravider/pkg/middleware"
 	"github.com/csaf-testsuite/contravider/pkg/providers"
 )
 
@@ -45,9 +43,8 @@
 	}, nil
 }
 
-<<<<<<< HEAD
 // validate checks the supplied credentials based on the route.
-func (c *Controller) validate(route string, user, pass string) bool {
+func (c *Controller) validate(route, user, pass string) bool {
 	switch route {
 	case "/.well-known/csaf/amber/":
 		return user == c.cfg.Web.UsernameAmber && pass == c.cfg.Web.PasswordAmber
@@ -56,7 +53,8 @@
 	default:
 		return false
 	}
-=======
+}
+
 // indexTmplText is a HTML template listing the available profiles.
 const indexTmplText = `<!DOCTYPE html>
 <html lang="en">
@@ -133,13 +131,11 @@
 		}
 	}
 	http.FileServer(http.Dir(c.cfg.Web.Root)).ServeHTTP(rw, req)
->>>>>>> 7d9b48bb
 }
 
 // Bind returns an http.Handler to be used in a web server.
 func (c *Controller) Bind() http.Handler {
 	router := http.NewServeMux()
-<<<<<<< HEAD
 	mw := middleware.NewMiddleware(c.cfg)
 
 	for _, route := range []struct {
@@ -190,8 +186,5 @@
 		router.Handle(route.pattern, route.handler)
 	}
 
-=======
-	router.HandleFunc("/", c.profiles)
->>>>>>> 7d9b48bb
 	return router
 }