// This file is Free Software under the Apache-2.0 License
// without warranty, see README.md and LICENSE for details.
//
// SPDX-License-Identifier: Apache-2.0
//
// SPDX-FileCopyrightText: 2025 German Federal Office for Information Security (BSI) <https://www.bsi.bund.de>
// Software-Engineering:
// * 2025 Intevation GmbH <https://intevation.de>
// * 2025 Fraunhofer Institute for Applied an Integrated Security (AISEC) <https://aisec.fraunhofer.de>

// Package config contains the configuration of the contravider.
package config

import (
	"fmt"
	"log/slog"
	"net"
	"strconv"
	"time"

	"github.com/BurntSushi/toml"
)

// DefaultConfigFile is the name of the default config file.
const DefaultConfigFile = "contraviderd.toml"

const (
	defaultLogFile   = "contravider.log"
	defaultLogLevel  = slog.LevelInfo
	defaultLogSource = false
	defaultLogJSON   = false
)

const (
	defaultWebHost     = "localhost"
	defaultWebPort     = 8083
	defaultWebProtocol = "https"
	defaultWebRoot     = "web"
	defaultWebCertFile = ""
	defaultWebKeyFile  = ""
)

const (
	defaultProvidersGitURL  = "https://github.com/csaf-testsuite/distribution.git"
<<<<<<< HEAD
	defaultProvidersWorkDir = "."
	deafultProvidersResult  = "."
=======
	defaultProvidersBaseURL = "{protocol}://{host}:{port}/{profile}"
	defaultProvidersWorkDir = "checkout"
	defaultProvidersUpdate  = 5 * time.Minute
)

const (
	defaultSigningKey = "privatekey.asc"
	defaultPassphrase = ""
>>>>>>> 7d9b48bb
)

// Log are the config options for the logging.
type Log struct {
	File   string     `toml:"file"`
	Level  slog.Level `toml:"level"`
	Source bool       `toml:"source"`
	JSON   bool       `toml:"json"`
}

// Web are the config options for the web interface.
type Web struct {
<<<<<<< HEAD
	Host          string `toml:"host"`
	Port          int    `toml:"port"`
	Root          string `toml:"root"`
	UsernameAmber string `toml:"username_amber"`
	PasswordAmber string `toml:"password_amber"`
	UsernameRed   string `toml:"username_red"`
	PasswordRed   string `toml:"password_red"`
=======
	Host     string `toml:"host"`
	Port     int    `toml:"port"`
	Protocol string `toml:"protocol"`
	Root     string `toml:"root"`
	CertFile string `toml:"cert_file"`
	KeyFile  string `toml:"key_file"`
}

// Signing are the options needed to sign the advisories.
type Signing struct {
	Key        string `toml:"key"`
	Passphrase string `toml:"passphrase"`
>>>>>>> 7d9b48bb
}

// Providers are the config options for the served provider profiles.
type Providers struct {
<<<<<<< HEAD
	GitURL   string   `toml:"git_url"`
	Profiles Profiles `toml:"profiles"`
	WorkDir  string   `toml:"workdir"`
	Result   string   `toml:"result"`
=======
	GitURL   string        `toml:"git_url"`
	BaseURL  string        `toml:"base_url"`
	Profiles Profiles      `toml:"profiles"`
	WorkDir  string        `toml:"workdir"`
	Update   time.Duration `toml:"update"`
>>>>>>> 7d9b48bb
}

// Config are all the configuration options.
type Config struct {
	Log       Log       `toml:"log"`
	Web       Web       `toml:"web"`
	Signing   Signing   `toml:"signing"`
	Providers Providers `toml:"providers"`
}

// Addr returns the combined address the web server should bind to.
func (w *Web) Addr() string {
	return net.JoinHostPort(w.Host, strconv.Itoa(w.Port))
}

// Load loads the configuration from a given file. An empty string
// resorts to the default configuration.
func Load(file string) (*Config, error) {
	cfg := &Config{
		Log: Log{
			File:   defaultLogFile,
			Level:  defaultLogLevel,
			Source: defaultLogSource,
			JSON:   defaultLogJSON,
		},
		Web: Web{
			Host:     defaultWebHost,
			Port:     defaultWebPort,
			Protocol: defaultWebProtocol,
			Root:     defaultWebRoot,
			CertFile: defaultWebCertFile,
			KeyFile:  defaultWebKeyFile,
		},
		Signing: Signing{
			Key:        defaultSigningKey,
			Passphrase: defaultPassphrase,
		},
		Providers: Providers{
			GitURL:  defaultProvidersGitURL,
			BaseURL: defaultProvidersBaseURL,
			WorkDir: defaultProvidersWorkDir,
<<<<<<< HEAD
			Result:  deafultProvidersResult,
=======
			Update:  defaultProvidersUpdate,
>>>>>>> 7d9b48bb
		},
	}
	if file != "" {
		md, err := toml.DecodeFile(file, cfg)
		if err != nil {
			return nil, err
		}
		// Don't accept unknown entries in config file.
		if undecoded := md.Undecoded(); len(undecoded) != 0 {
			return nil, fmt.Errorf("config: could not parse %q", undecoded)
		}
	}
	if err := cfg.fillFromEnv(); err != nil {
		return nil, err
	}
	return cfg, nil
}

func (cfg *Config) fillFromEnv() error {
	var (
		storeString   = store(noparse)
		storeInt      = store(strconv.Atoi)
		storeBool     = store(strconv.ParseBool)
		storeLevel    = store(storeLevel)
		storeDuration = store(time.ParseDuration)
	)
	return storeFromEnv(
		envStore{"CONTRAVIDER_LOG_FILE", storeString(&cfg.Log.File)},
		envStore{"CONTRAVIDER_LOG_LEVEL", storeLevel(&cfg.Log.Level)},
		envStore{"CONTRAVIDER_LOG_JSON", storeBool(&cfg.Log.JSON)},
		envStore{"CONTRAVIDER_LOG_SOURCE", storeBool(&cfg.Log.Source)},
		envStore{"CONTRAVIDER_WEB_HOST", storeString(&cfg.Web.Host)},
		envStore{"CONTRAVIDER_WEB_PORT", storeInt(&cfg.Web.Port)},
		envStore{"CONTRAVIDER_WEB_PROTOCOL", storeString(&cfg.Web.Protocol)},
		envStore{"CONTRAVIDER_WEB_ROOT", storeString(&cfg.Web.Root)},
		envStore{"CONTRAVIDER_WEB_CERT_FILE", storeString(&cfg.Web.CertFile)},
		envStore{"CONTRAVIDER_WEB_KEY_FILE", storeString(&cfg.Web.KeyFile)},
		envStore{"CONTRAVIDER_SIGNING_KEY", storeString(&cfg.Signing.Key)},
		envStore{"CONTRAVIDER_PROVIDERS_GIT_URL", storeString(&cfg.Providers.GitURL)},
		envStore{"CONTRAVIDER_PROVIDERS_BASE_URL", storeString(&cfg.Providers.BaseURL)},
		envStore{"CONTRAVIDER_PROVIDERS_UPDATE", storeDuration(&cfg.Providers.Update)},
	)
}<|MERGE_RESOLUTION|>--- conflicted
+++ resolved
@@ -42,19 +42,15 @@
 
 const (
 	defaultProvidersGitURL  = "https://github.com/csaf-testsuite/distribution.git"
-<<<<<<< HEAD
-	defaultProvidersWorkDir = "."
-	deafultProvidersResult  = "."
-=======
 	defaultProvidersBaseURL = "{protocol}://{host}:{port}/{profile}"
 	defaultProvidersWorkDir = "checkout"
 	defaultProvidersUpdate  = 5 * time.Minute
 )
 
 const (
-	defaultSigningKey = "privatekey.asc"
-	defaultPassphrase = ""
->>>>>>> 7d9b48bb
+	defaultSigningKey      = "privatekey.asc"
+	defaultPassphrase      = ""
+	deafultProvidersResult = "."
 )
 
 // Log are the config options for the logging.
@@ -67,44 +63,32 @@
 
 // Web are the config options for the web interface.
 type Web struct {
-<<<<<<< HEAD
 	Host          string `toml:"host"`
 	Port          int    `toml:"port"`
+	Protocol      string `toml:"protocol"`
 	Root          string `toml:"root"`
+	CertFile      string `toml:"cert_file"`
 	UsernameAmber string `toml:"username_amber"`
 	PasswordAmber string `toml:"password_amber"`
 	UsernameRed   string `toml:"username_red"`
 	PasswordRed   string `toml:"password_red"`
-=======
-	Host     string `toml:"host"`
-	Port     int    `toml:"port"`
-	Protocol string `toml:"protocol"`
-	Root     string `toml:"root"`
-	CertFile string `toml:"cert_file"`
-	KeyFile  string `toml:"key_file"`
+	KeyFile       string `toml:"key_file"`
 }
 
 // Signing are the options needed to sign the advisories.
 type Signing struct {
 	Key        string `toml:"key"`
 	Passphrase string `toml:"passphrase"`
->>>>>>> 7d9b48bb
 }
 
 // Providers are the config options for the served provider profiles.
 type Providers struct {
-<<<<<<< HEAD
-	GitURL   string   `toml:"git_url"`
-	Profiles Profiles `toml:"profiles"`
-	WorkDir  string   `toml:"workdir"`
-	Result   string   `toml:"result"`
-=======
 	GitURL   string        `toml:"git_url"`
 	BaseURL  string        `toml:"base_url"`
 	Profiles Profiles      `toml:"profiles"`
 	WorkDir  string        `toml:"workdir"`
 	Update   time.Duration `toml:"update"`
->>>>>>> 7d9b48bb
+	Result   string        `toml:"result"`
 }
 
 // Config are all the configuration options.
@@ -146,11 +130,8 @@
 			GitURL:  defaultProvidersGitURL,
 			BaseURL: defaultProvidersBaseURL,
 			WorkDir: defaultProvidersWorkDir,
-<<<<<<< HEAD
 			Result:  deafultProvidersResult,
-=======
 			Update:  defaultProvidersUpdate,
->>>>>>> 7d9b48bb
 		},
 	}
 	if file != "" {
